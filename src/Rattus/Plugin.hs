--- conflicted
+++ resolved
@@ -22,36 +22,7 @@
 
 import System.Exit
 
-<<<<<<< HEAD
-=======
 
--- | Use this type to mark a Haskell function definition as a Rattus
--- function:
---
--- > {-# ANN myFunction Rattus #-}
--- 
--- Or mark a whole module as consisting of Rattus functions only:
---
--- > {-# ANN module Rattus #-}
---
--- If you use the latter option, you can mark exceptions
--- (i.e. functions that should be treated as ordinary Haskell function
--- definitions) as follows:
---
--- > {-# ANN myFunction NotRattus #-}
---
--- By default all Rattus functions are checked for use of lazy data
--- types, since these may cause memory leaks. If any lazy data types
--- are used, a warning is issued. These warnings can be disabled by
--- annotating the module or the function with 'AllowLazyData'
---
--- > {-# ANN myFunction AllowLazyData #-}
--- >
--- > {-# ANN module AllowLazyData #-}
-
-data Rattus = Rattus | NotRattus | AllowLazyData deriving (Typeable, Data, Show, Eq)
-
->>>>>>> 1e672730
 -- | Use this to enable Rattus' plugin, either by supplying the option
 -- @-fplugin=Rattus.Plugin@ directly to GHC. or by including the
 -- following pragma in each source file:
@@ -60,7 +31,7 @@
 plugin :: Plugin
 plugin = defaultPlugin {
   installCoreToDos = install,
-<<<<<<< HEAD
+  pluginRecompile = purePlugin,
   typeCheckResultAction = typechecked,
   tcPlugin = tcStable
   }
@@ -68,19 +39,10 @@
 
 typechecked :: [CommandLineOption] -> ModSummary -> TcGblEnv -> TcM TcGblEnv
 typechecked _ _ env = checkAll env >> return env
-=======
-  tcPlugin = tcStable,
-  pluginRecompile = purePlugin
-  }
-
-
->>>>>>> 1e672730
 
 install :: [CommandLineOption] -> [CoreToDo] -> CoreM [CoreToDo]
-install _ todo = return (scPass : strPass : todo)
-    where scPass = CoreDoPluginPass "Rattus scopecheck" scopecheckProgram
-
-          strPass = CoreDoPluginPass "Rattus strictify" strictifyProgram
+install _ todo = return (strPass : todo)
+    where strPass = CoreDoPluginPass "Rattus strictify" strictifyProgram
 
 strictifyProgram :: ModGuts -> CoreM ModGuts
 strictifyProgram guts = do
@@ -106,53 +68,27 @@
     else return b
 
 
-scopecheckProgram :: ModGuts -> CoreM ModGuts
-scopecheckProgram guts = do
-  res <- mapM (scopecheck guts) (mg_binds guts)
-  if and res then return guts else liftIO exitFailure
+-- scopecheckProgram :: ModGuts -> CoreM ModGuts
+-- scopecheckProgram guts = do
+--   res <- mapM (scopecheck guts) (mg_binds guts)
+--   if and res then return guts else liftIO exitFailure
 
 
-scopecheck :: ModGuts -> CoreBind -> CoreM Bool
-scopecheck guts (Rec bs) = do
-  tr <- liftM or (mapM (shouldTransform guts . fst) bs)
-<<<<<<< HEAD
-  if tr then
-    case bs of
-      [(v,e)] -> do
-          --putMsg (text "check Rattus definition: " <> ppr v)
-          --putMsg (ppr e)
-          --putMsg (text "check Rattus definition: " <> ppr v)
-          --putMsg (ppr e)
-          e' <- strictifyExpr e
-          return (Just $ Rec [(v,e')])
-      (v,_):_ -> do
-        printMessage SevError (nameSrcSpan (varName v)) (
-          text "mutual recursive definitions not supported in Rattus")
-        return Nothing
-      _ -> return (Just $ Rec [])
-  else return (Just b)
-transform guts b@(NonRec v e) = do
-    tr <- shouldTransform guts v
-    if tr then do
-      --putMsg (text "check Rattus definition: " <> ppr v)
-      --putMsg (ppr e)
-        e' <- strictifyExpr e
-        return (Just $ NonRec v e')
-    else return (Just b)
-=======
-  if tr then do
-    let vs = map fst bs
-    let vs' = Set.fromList vs
-    valid <- mapM (\ (v,e) -> checkExpr (emptyCtx (Just vs') v) e) bs
-    return (and valid)
-  else return True
-scopecheck guts (NonRec v e) = do
-    tr <- shouldTransform guts v
-    if tr then do
-      valid <- checkExpr (emptyCtx Nothing v) e
-      return valid
-    else return True
->>>>>>> 1e672730
+-- scopecheck :: ModGuts -> CoreBind -> CoreM Bool
+-- scopecheck guts (Rec bs) = do
+--   tr <- liftM or (mapM (shouldTransform guts . fst) bs)
+--   if tr then do
+--     let vs = map fst bs
+--     let vs' = Set.fromList vs
+--     valid <- mapM (\ (v,e) -> checkExpr (emptyCtx (Just vs') v) e) bs
+--     return (and valid)
+--   else return True
+-- scopecheck guts (NonRec v e) = do
+--     tr <- shouldTransform guts v
+--     if tr then do
+--       valid <- checkExpr (emptyCtx Nothing v) e
+--       return valid
+--     else return True
 
 getModuleAnnotations :: Data a => ModGuts -> [a]
 getModuleAnnotations guts = anns'
